--- conflicted
+++ resolved
@@ -30,12 +30,6 @@
 #define SYSTEMD_OBJECT_PATH		"/org/freedesktop/systemd1"
 #define SYSTEMD_MANAGER_INTERFACE	"org.freedesktop.systemd1.Manager"
 #define SYSTEMD_FWUPD_UNIT		"fwupd.service"
-<<<<<<< HEAD
-
-/* this is only valid in this file */
-#define FWUPD_ERROR_INVALID_ARGS	(FWUPD_ERROR_LAST+1)
-=======
->>>>>>> 8ece8874
 
 /* custom return code */
 #define EXIT_NOTHING_TO_DO		2
@@ -137,9 +131,6 @@
 		}
 	}
 
-<<<<<<< HEAD
-	return fu_engine_load (priv->engine, error);
-=======
 	if (!fu_engine_load (priv->engine, error))
 		return FALSE;
 	if (fu_engine_get_tainted (priv->engine)) {
@@ -147,7 +138,6 @@
 			    "is no longer supported by the upstream developers!\n");
 	}
 	return TRUE;
->>>>>>> 8ece8874
 }
 
 static gint
