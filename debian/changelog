<<<<<<< HEAD
fwupd (1.2.10-1) unstable; urgency=medium

  * New upstream version (1.2.10)

 -- Mario Limonciello <mario.limonciello@dell.com>  Mon, 15 Jul 2019 13:58:47 -0500
=======
fwupd (1.2.9-2) unstable; urgency=medium

  * Add Built-Using for the fwupd-*-signed packages. Closes: #932757

 -- Steve McIntyre <93sam@debian.org>  Sun, 22 Jul 2019 17:38:23 -0300
>>>>>>> c57c50fa

fwupd (1.2.9-1) unstable; urgency=medium

  * New upstream version (1.2.9)

 -- Mario Limonciello <mario.limonciello@dell.com>  Fri, 12 Jul 2019 14:25:32 -0500

fwupd (1.2.6-1) unstable; urgency=medium

  * New upstream version (1.2.6)
  * debian/control:
    - Add new build depends related to Modem Manager

 -- Mario Limonciello <mario.limonciello@dell.com>  Mon, 01 Apr 2019 21:18:14 -0500

fwupd (1.2.5-2) unstable; urgency=medium

  * debian/gen_signing_json: Update the format of the json metadata to
    match new requirements:
    + Move all the data under a new top-level "packages" key
    + Add an empty "trusted_certs" key - our binaries do not do any
      further verification with an embedded key.

 -- Steve McIntyre <93sam@debian.org>  Mon, 25 Mar 2019 00:32:07 +0000

fwupd (1.2.5-1) unstable; urgency=medium

  * New upstream version (1.2.5)
  * Drop all patches, upstream

 -- Mario Limonciello <mario.limonciello@dell.com>  Tue, 26 Feb 2019 16:30:52 -0600

fwupd (1.2.4-3) unstable; urgency=medium

  * Backport a patch from master that fixes FTBFS with newer glib

 -- Mario Limonciello <mario.limonciello@dell.com>  Fri, 15 Feb 2019 08:06:55 -0600

fwupd (1.2.4-2) unstable; urgency=medium

  * debian: explicitly depend on shared-mime-info

 -- Mario Limonciello <mario.limonciello@dell.com>  Thu, 14 Feb 2019 21:21:46 -0600

fwupd (1.2.4-1) unstable; urgency=medium

  * New upstream version
  * refresh build dependencies
  * Recommends on tpm2 stack to read PCR values

 -- Mario Limonciello <mario.limonciello@dell.com>  Wed, 06 Feb 2019 20:31:24 -0600

fwupd (1.1.4-1) unstable; urgency=medium

  * New upstream version

 -- Mario Limonciello <mario.limonciello@dell.com>  Wed, 07 Nov 2018 11:30:14 -0600

fwupd (1.1.3-2) unstable; urgency=medium

  * Move location of fwupd-SIGNARCH-signed.install to proper directory
    to fix generation of signed packages.

 -- Mario Limonciello <mario.limonciello@dell.com>  Sat, 13 Oct 2018 14:17:07 -0500

fwupd (1.1.3-1) unstable; urgency=medium

  * New upstream release.

 -- Mario Limonciello <mario.limonciello@dell.com>  Fri, 12 Oct 2018 13:18:46 -0500

fwupd (1.1.2-1) unstable; urgency=medium

  * New upstream release
    - Fixes ESP autodetection for autofs (Closes: #906216)
    - Adds missing signing bits (Closes: #906599)
  * debian/rules:
    - Pass -a into dh_missing (Closes: #906357)
  * debian/control:
    - Recommends for bolt for new thunderbolt power API
    - Build depends on Noto fonts instead of Dejavu fonts
  * Drop all patches.

 -- Mario Limonciello <mario.limonciello@dell.com>  Mon, 10 Sep 2018 11:42:03 -0500

fwupd (1.1.1-1) unstable; urgency=medium

  * New upstream release.
    - Adds support for more Synaptics and Intel hardware.
    - Fixes firmware update on some UEFI implementations (Closes: #905570)
  * debian/
    - contrib: debian: regenerate control on clean
    - refresh debian/{control,copyright} for upstream fixes
    - drop all patches, upstream.

 -- Mario Limonciello <mario.limonciello@dell.com>  Mon, 13 Aug 2018 08:08:53 -0500

fwupd (1.1.0-7) unstable; urgency=medium

  * Correct another syntax error in SB signing template (Closes: #905482)

 -- Mario Limonciello <mario.limonciello@dell.com>  Sun, 05 Aug 2018 08:34:37 -0500

fwupd (1.1.0-6) unstable; urgency=medium

  * correct secure boot signing template name (Closes: #905471)

 -- Mario Limonciello <mario.limonciello@dell.com>  Sun, 05 Aug 2018 00:06:30 -0500

fwupd (1.1.0-5) unstable; urgency=medium

  * Fix secure boot signing template version string (Closes: #905468)
  * Refresh debian/copyright (Closes: #904671)

 -- Mario Limonciello <mario.limonciello@dell.com>  Sat, 04 Aug 2018 22:37:36 -0500

fwupd (1.1.0-4) unstable; urgency=medium

  * debian/rules: dynamically install EFI binaries

 -- Mario Limonciello <mario.limonciello@dell.com>  Sat, 04 Aug 2018 19:43:44 -0500

fwupd (1.1.0-3) unstable; urgency=medium

  * debian/rules: use pkg-config to determine when to turn on redfish and UEFI
    - Fixes FTBFS due to redfish on other architectures.

 -- Mario Limonciello <mario.limonciello@dell.com>  Sat, 04 Aug 2018 17:04:27 -0500

fwupd (1.1.0-2) unstable; urgency=medium

  * Fix the filename of the signed archive used for secure boot on Ubuntu
  * Only build uefi plugin on supported architectures

 -- Mario Limonciello <mario.limonciello@dell.com>  Sat, 04 Aug 2018 11:27:24 -0500

fwupd (1.1.0-1) unstable; urgency=medium

  [ Steve Mcintyre ]
  * Initial support for UEFI Secure Boot in Debian infrastructure
    + When building, also generate a fwupdate-$ARCH-signed-template package
      which contains metadata needed by the Debian signing service. This
      will end up being turned into a new source package including a signed
      version of the fwupdate binary.

  [ Mario Limonciello ]
  * New upstream version (1.1.0)
  * Drop patches merged upstream.
  * debian/control:
    - Add a patch from upstream that will add gnu-efi to dependencies
    - No longer recommends for fwupdate as it has been merged into fwupd.
  * Adjust infrastructure for fwupdate signed package to be used by fwupd signed
    package

 -- Mario Limonciello <mario.limonciello@dell.com>  Thu, 12 Jul 2018 08:28:32 -0500

fwupd (1.0.8-1) unstable; urgency=medium

  * New upstream version (1.0.8)
    - Adds new fwupdtool
    - License is now LGPL 2.1
    - Drops colorhug dependency (built in now)
    - refresh symbols

 -- Mario Limonciello <mario.limonciello@dell.com>  Thu, 07 Jun 2018 08:16:22 -0500

fwupd (1.0.7-1) unstable; urgency=medium

  * New upstream version (1.0.7)
  * /debian changes:
    - ignore library-not-linked-against-libc
    - Remove unused override in debian/lintian/fwupd
    - rename tag for debian/source/lintian-overrides
    - Adjust to use https in debian/copyright
    - Bump debian/compat to 10
    - Update control version
    - update standards version

 -- Mario Limonciello <mario.limonciello@dell.com>  Mon, 30 Apr 2018 13:11:17 -0500

fwupd (1.0.6-2) unstable; urgency=medium

  [ Mario Limonciello ]
  * New upstream version (1.0.6)
  * Move git repo from alioth to salsa.d.o
  * contrib/ci: Detect machine type when generating debian/control

 -- Mario Limonciello <mario.limonciello@dell.com>  Mon, 12 Mar 2018 07:30:30 -0500

fwupd (1.0.5-1) unstable; urgency=medium

  * New upstream version.
  * Build depend on fwupdate 10-3 for efivar 34 transition.
  * Drop previous patch, now upstream.

 -- Mario Limonciello <mario.limonciello@dell.com>  Wed, 14 Feb 2018 15:39:54 -0600

fwupd (1.0.4-3) unstable; urgency=medium

  * Revert previous patch (still didn't help with autopkgtest).
  * Introduce a different patch for helping autopkgtest failures.

 -- Mario Limonciello <mario.limonciello@dell.com>  Mon, 29 Jan 2018 14:36:56 -0600

fwupd (1.0.4-2) unstable; urgency=medium

  * Backport a patch that should fix autopkgtest failures.

 -- Mario Limonciello <mario.limonciello@dell.com>  Fri, 26 Jan 2018 10:37:40 -0600

fwupd (1.0.4-1) unstable; urgency=medium

  * New upstream version.
  * New build dependency: libjson-glib-dev (>= 1.1.1)
  * Update symbols

 -- Mario Limonciello <mario.limonciello@dell.com>  Thu, 25 Jan 2018 07:53:03 -0600

fwupd (1.0.3-1) unstable; urgency=medium

  * New upstream version.
  * Drop patch for appstream glib 0.7.4 dependency

 -- Mario Limonciello <mario.limonciello@dell.com>  Tue, 09 Jan 2018 10:49:51 -0600

fwupd (1.0.2-1) unstable; urgency=medium

  * New upstream version
  * Drop patch for doing libsmbios on only supported architectures,
    now upstream.

 -- Mario Limonciello <mario.limonciello@dell.com>  Tue, 28 Nov 2017 09:36:57 -0600

fwupd (1.0.1-2) unstable; urgency=medium

  * Only do libsmbios-dev build-depend on supported architectures
  * debci: remove unnecessary dbus start command

 -- Mario Limonciello <mario.limonciello@dell.com>  Thu, 09 Nov 2017 18:30:18 -0600

fwupd (1.0.1-1) unstable; urgency=medium

  * New upstream version (1.0.1)
  * Generate debian/control dynamically based on XML build dependencies
    declared from upstream CI builder.
  * Drop all patches, upstream.
  * debian: re-generate debian/control in clean rule
  * Build depend on appstream-glib 0.7.4.

 -- Mario Limonciello <mario.limonciello@dell.com>  Thu, 09 Nov 2017 12:49:07 -0600

fwupd (1.0.0-5) unstable; urgency=medium

  * debian/debci: shuffle dependency location

 -- Mario Limonciello <mario.limonciello@dell.com>  Tue, 31 Oct 2017 15:25:23 -0500

fwupd (1.0.0-4) unstable; urgency=medium

  * debian/debci: add explicit dependency on policykit-1 for the test

 -- Mario Limonciello <mario.limonciello@dell.com>  Wed, 25 Oct 2017 10:47:14 -0500

fwupd (1.0.0-3) unstable; urgency=medium

  * minor correction to changelog
  * debci: use the needs-root restriction
  * debian: update standards version

 -- Mario Limonciello <mario.limonciello@dell.com>  Tue, 24 Oct 2017 16:21:54 -0500

fwupd (1.0.0-2) unstable; urgency=medium

  * Backport a patch from upstream which fixes FTBFS
    on alpha and hppa (Closes: #879022)
  * Don't use dpkg-reconfigure in CI script.

 -- Mario Limonciello <mario.limonciello@dell.com>  Wed, 18 Oct 2017 10:16:22 -0500

fwupd (1.0.0-1) unstable; urgency=medium

  [ Mario Limonciello ]
  * new upstream version (1.0.0)
  * remove /etc/fwupd.conf on upgrade
  * fix missing-call-to-dpkg-maintscript-helper
  * update debci configuration
  * drop libebitdo transitional packages
  * try to fix debci
  * update standards version
  * explicitly set section for libfwupd2
  * run systemd in postinst (Closes: #877991)
  * Drop patches.

  [ Richard Hughes ]
  * Do not install the libdfu helper library

 -- Mario Limonciello <mario.limonciello@dell.com>  Mon, 16 Oct 2017 09:12:03 -0500

fwupd (0.9.7-2) unstable; urgency=medium

  * Backport a patch to fix FTBFS on big endian architectures.

 -- Mario Limonciello <mario.limonciello@dell.com>  Fri, 01 Sep 2017 17:00:23 -0500

fwupd (0.9.7-1) unstable; urgency=medium

  [ Mario Limonciello ]
  * New upstream version (0.9.7)

  [ Mario Limonciello ]
  * trivial: debian: clarify why installed tests get installed in a generic
    directory (Closes: #872458)
  * trivial: fix some insignificant debian linitan warnings
  * trivial: debian: add autopkgtest tests to run the CI suite

  [ Max Ehrlich ]
  * Add a python script to create fwupd compatible cab files
    from Microsoft .exe files

  [ Christian Kellner ]
  * tbtfwu: remove references to legacy thunderbolt plugin

  [ Mario Limonciello ]
  * trivial: debian: update for --enable-synaptics
  * trivial: debian: only modify /etc/fwupd.conf in CI context

 -- Mario Limonciello <mario.limonciello@dell.com>  Fri, 01 Sep 2017 09:40:28 -0500

fwupd (0.9.6-1) unstable; urgency=medium

  [ Richard Hughes ]
  * trivial: post release version bump
  * trivial: Fix the colord version check in the example spec file
  * Add --version option to fwupdmgr
  * uefi: Fix crash when the product name is NULL
  * trivial: Never compare a string against zero to avoid warnings
  * unifying: Don't log a warning when an unknown report is parsed
  * trivial: Include all the GTypes in the generated docs
  * Check all the device GUIDs against the blacklist when added
  * Fix a hang on 32 bit computers
  * trivial: Fix a -Wsign-compare warning on 32 bit
  * trivial: Fix spelling of delimiter
  * trivial: Make fu_dell_detect_dock() slightly more NULL-deref safe
  * libdfu: Fix a crash if elf32_newehdr() fails
  * trivial: Remove or downgrade some superfluous warnings
  * trivial: Fix self tests after downgrading warnings commit
  * Run the plugin coldplug methods in a predictable order
  * trivial: Fix a tiny leak in the Dell plugin
  * dell: Fix the last of the memory leaks in the self tests
  * Use new GUsb functionality to fix flashing Unifying devices
  * unifying: Fix trivial error handler warning
  * trivial: Allow setting the unifying bootloader address for self tests
  * unifying: Make sure the percentage completion goes from 0% to 100%
  * trivial: Fix two tiny leaks in fwupdmgr
  * Support embedded devices with local firmware metadata
  * Rename the thunderbolt plugin to tbtfwu
  * trivial: Use warning_level in the top level meson file
  * libdfu: Add DfuPatch
  * Release fwupd 0.9.6

  [ Mario Limonciello ]
  * trivial: debian: Add libcairo-dev to build-dependencies
  * Display UEFI firmware type
  * trivial: Adjust get-devices output order
  * Include optional git checkout information in --version
  * trivial: set FWUPD_GIT_DESCRIBE even if git isn't installed
  * uefi,dell: make error messages from installing capsules useful
  * uefi: record boot variables to system log during updates (#152)
  * trivial: uefi: whitespace
  * dell, uefi: Display all errors recorded by efi_error tracing, not just
    the first one
  * uefi: test for kernel support during coldplug
  * trivial: back the requirement on appstream-glib to 0.6.9
  * trivial: packaging: lower appstream-glib requirements to match meson.build
  * trivial: correct version comparison for polkit 0.114 in meson.build
  * policy: fix compilation on a variety of configurations
  * trivial: debian: back off polkit-1 dependency
  * trivial: Add a Dockerfile for Ubuntu zesty (17.04)
  * trivial: move compilation instructions to github wiki
  * Default to "en" for UEFI capsule graphics
  * trivial: debian: move DFU introspection to it's own package
  * trivial: debian: correct some linitian errors about fwupd-tests
  * trivial: debian: add missing dh-strip-nondeterminism dependency
  * trivial: debian: update standards version
  * trivial: debian: remove transient items on purge (Closes: #868464, #868465)
  * trivial: debian: recusively cleanup on purge
  * trivial: fix various spelling errors
  * debian: run lintian as part of CI
  * Add capability to enable test suite via /etc/fwupd.conf
  * rpm: enable test suite via /etc/fwupd.conf
  * debian: enable test suite via /etc/fwupd.conf
  * trivial: clarify delimitter in use for fwupd.conf is a semicolon
  * trivial: adjust get-details and get-devices output Display Name output
  * trivial: set engine back to idle
  * Correct a memory leak in Dell plugin (Fixes #158)
  * trivial: fix some more memory leaks in dell plugin (#158)
  * dell: use plugin hash table instead
  * Revert "trivial: fix some more memory leaks in dell plugin (#158)"
  * trivial: debian: correct duplicate descriptions in control file
  * fix some more memory leaks in dell plugin (#158)
  * Add information about compile-time dependency versions
  * Drop all patches in debian/patches

  [ Patrick Ohly ]
  * meson: introspection optional

  [ Chris Lee ]
  * Make flashing ebitdo devices actually work

 -- Mario Limonciello <mario.limonciello@dell.com>  Wed, 16 Aug 2017 16:28:04 -0500

fwupd (0.9.5-2) unstable; urgency=medium

  * Upload to unstable

 -- Matthias Klumpp <mak@debian.org>  Wed, 16 Aug 2017 22:34:46 +0200

fwupd (0.9.5-1) experimental; urgency=medium

  [ Mario Limonciello ]
  * New upstream version (0.9.5)
  * deb packaging: cleaner locale fix
  * fix typo in contrib/debian/rules
  * Adjust debian dependencies
  * split out the test suite to it's own package
  * use dpkg-divert to adjust the launch script for CI testing
  * Fix long changelog in 0.9.4-1
  * move DFU introspection to it's own package
  * add missing dh-strip-nondeterminism dependency
  * debian: update standards version
  * Backport fix to build capsule graphics in right language
  * Backport patch to allow enabling test suite via conf file.

  [ Richard Hughes ]
  * Add an AppStream metainfo file
  * Add an installed test for verification

 -- Mario Limonciello <mario.limonciello@dell.com>  Mon, 17 Jul 2017 12:23:40 -0500

fwupd (0.9.4-1) experimental; urgency=medium

  * New upstream version (0.9.4)
  * Drop all existging patches (now upstream)
  * Backport a patch to fix test suite.
  * Correct a cleanup rule
  * Drop intltool build dependency
  * Re-enable PIE for builds
  * Add additional build dependencies that will be needed for generating
    capsule graphics
  * debian/control: sort build-dependencies
  * Drop packaging from debian/, it will be git mv'ed from contrib/ upstream
  * Move Debian packaging from contrib/ upstream
  * Set locale to C.UTF-8 during build to fix unicode file error.

 -- Mario Limonciello <mario.limonciello@dell.com>  Thu, 15 Jun 2017 08:59:17 -0500

fwupd (0.9.2-6) experimental; urgency=medium

  [ Iain Lane ]
  * debian/rules: Use debhelper's built in meson support.
    (Closes: #863822)

  [ Mario Limonciello ]
  * Move the daemon back out of multiarch directory.

 -- Mario Limonciello <mario.limonciello@dell.com>  Mon, 05 Jun 2017 13:13:17 -0500

fwupd (0.9.2-5) experimental; urgency=medium

  * Disable DELL plugin on non x86
  * Correct permissions on polkit rules

 -- Mario Limonciello <mario.limonciello@dell.com>  Fri, 26 May 2017 08:52:57 -0500

fwupd (0.9.2-4) experimental; urgency=medium

  * Explicitly depend upon >= debhelper 10.3 to ensure
    it's pulled from experimental on buildd too.

 -- Mario Limonciello <mario.limonciello@dell.com>  Thu, 25 May 2017 21:04:08 -0500

fwupd (0.9.2-3) experimental; urgency=medium

  * add explicit dep on policykit-1 0.105-17 to fix FTBFS due ITS rules
  * use dh_missing as dh_install --fail-missing is deprecated

 -- Mario Limonciello <mario.limonciello@dell.com>  Thu, 25 May 2017 16:19:23 -0500

fwupd (0.9.2-2) experimental; urgency=medium

  * Explicit dependency upon systemd too.

 -- Mario Limonciello <mario.limonciello@dell.com>  Thu, 25 May 2017 11:25:37 -0500

fwupd (0.9.2-1) experimental; urgency=medium

  * New upstream version (0.9.2) (Closes: #863250)
  * drop debian/patches
  * Add support for meson build system
    - Specify sysconfdir and libexecdir
    - call tests with ninja
    - Add local state directory while building
  * Require newer gettext for building.
  * Add 0.6.13 as libappstream-glib minimum version
  * Bump udev b-d to 231 for systemd confinement changes

 -- Mario Limonciello <mario.limonciello@dell.com>  Thu, 25 May 2017 10:04:30 -0500

fwupd (0.8.2-2) unstable; urgency=medium

  * Backport patch to fix detection of Dell systems

 -- Mario Limonciello <mario.limonciello@dell.com>  Fri, 26 May 2017 10:59:02 -0500

fwupd (0.8.2-1) unstable; urgency=medium

  [ Richard Hughes ]
  * trivial: post release version bump
  * trivial: Sync example spec file with downstream
  * Add DFU quirk for SIMtrace
  * Add DFU quirk for OpenPICC
  * Create directories in /var/cache as required
  * trivial: Fix the log domains in two plugins
  * trivial: No not list the API version indexes
  * trivial: Don't change the documentation output every time the version changes
  * trivial: Fix the last -Wpointer-sign warning
  * trivial: Change the name of a generated file
  * trivial: Remove non-warning flags from the CFLAGS
  * Use a 60 second timeout on all client downloads
  * Support proxy servers in fwupdmgr
  * Set the source origin when saving metadata
  * Add a config option to allow runtime disabling plugins by name
  * Fix the Requires lines in the dfu pkg-config file
  * Release fwupd 0.8.2

  [ Mario Limonciello ]
  * trivial: install /var/lib/fwupd in make install (#94)
  * trivial: allow configuring ESP location (#94)
  * trivial: make valgrind an optional build dependency
  * trivial: make /boot/efi an optional ReadWritePath (#97)
  * trivial: set synaptics error message in more scenarios
  * Drop upstream patches.

  [ Shea Levy ]
  * Only try to mkdir the localstatedir if we have the right permissions (#96)

  [ AsciiWolf ]
  * Update Czech translation

 -- Mario Limonciello <mario.limonciello@dell.com>  Thu, 20 Apr 2017 10:37:23 -0500

fwupd (0.8.1-3) unstable; urgency=medium

  * Backport upstream commit to make valgrind optional (Closes: #856344)
  * Backport upstream commit to make /boot/efi optional to start
    fwupd.service.

 -- Mario Limonciello <mario.limonciello@dell.com>  Tue, 28 Feb 2017 08:30:56 -0600

fwupd (0.8.1-2) unstable; urgency=medium

  * Disable optional thunderbolt support until ITP is done.

 -- Mario Limonciello <mario.limonciello@dell.com>  Mon, 27 Feb 2017 14:01:13 -0600

fwupd (0.8.1-1) unstable; urgency=medium

  * New upstream version (0.8.1).
    - Fixes systemd confinement crashes (Closes: #856145) (LP: #1663548)
  * loosen dependencies on libefivar-dev and libfwup-dev
  * Optionally enable thunderbolt

 -- Mario Limonciello <mario.limonciello@dell.com>  Mon, 27 Feb 2017 08:33:23 -0600

fwupd (0.8.0-2) unstable; urgency=medium

  * Only build synaptics on supported arch (fixes FTBFS)

 -- Mario Limonciello <mario.limonciello@dell.com>  Fri, 10 Feb 2017 11:58:18 -0600

fwupd (0.8.0-1) unstable; urgency=medium

  * New upstream version (0.8.0)
  * Refresh symbols.
  * Drop all now upstream patches.
  * Enable build hardening flags
  * Drop valgind build dependency from m68k
  * Fix fwupd process leaking into dbus cgroup
    (Closes: #845406)

 -- Mario Limonciello <mario.limonciello@dell.com>  Thu, 09 Feb 2017 14:04:38 -0600

fwupd (0.7.4-2) unstable; urgency=medium

  * Backport a patch to make sure that appstream metadata validates
    properly. (Closes: #837765)
  * Drop armel from libfwup-dev build dependency architecture list.
  * Drop valgrind build dependency for mipsel, mips64el, armhf, and armel
    where it is segfaulting.

 -- Mario Limonciello <mario.limonciello@dell.com>  Tue, 11 Oct 2016 10:17:09 -0500

fwupd (0.7.4-1) unstable; urgency=medium

  * New upstream version (0.7.4)
  * Update symbols file.
  * drop binary patches
  * Drop existing upstream patches
  * Add a patch that verifies providers are called with proper mode
  * debian/control:
  - Update dell email addresses (_ -> .)
  - Add an explicit build dependency on new version of efivar
  - Add build dep on gir1.2-appstreamglib-1.0
  * debian/rules:
  - Adjust architectures that tests are run for missing valgrind
  -  Add autoconf archive to build-depends (Closes: 837826)
  -  Adjust daemon install path to be non multi-arch (Closes: #808831)
  * Backport patch to make sure test suite runs without sysfs
    bind mounted.
  * Mark fwupd-doc package as Multi-Arch: foreign.

 -- Mario Limonciello <mario.limonciello@dell.com>  Mon, 03 Oct 2016 14:55:16 -0500

fwupd (0.7.3-1) unstable; urgency=medium

  * New upstream version (0.7.3)
  * debian/rules: Adjust launch of test suite due to 4eb527
  * Drop wheel/sudo patch, and instead make change in debian/rules at build.
  * Update Vcs-Git URL to secure URL
  * Update standards version
  * Add libsmbios-dev to build dependencies for Dell features
  * Drop gtk-doc documentation into new package fwupd-doc
  * Add new packages for lib0bitdo support
  * require building against libfwup 7
  * Backport patch to allow building on older appstream-glib
  * Add a lintian override for fuzzing tests
  * add gir:depends for libdfu1
  * don't install ebitdo-tool helper tool
  * Backport patches for s390x failures.
    - include binary patch of example.elf
  * set libsmbios to i386/amd64 only
  * Add lintian override for systemd services missing Install.
  * Add libelf-dev to build-depends.

 -- Mario Limonciello <mario_limonciello@dell.com>  Thu, 01 Sep 2016 13:00:30 -0500

fwupd (0.7.2-1) unstable; urgency=medium

  [ Mario Limonciello ]
  * New upstream version (0.7.2)
  * Drop unnecessary patches now upstream.
  * Add gobject-introspection to build dependencies

  [ Michael Biebl ]
  * Split GObject introspection files into a separate package
    named gir1.2-fwupd-1.0. (Fixes: #826743)

  [ Jurica Stanojkovic ]
  * Disable test suite on mips to prevent FTBFS.
    Fixes: #826251)

 -- Mario Limonciello <mario_limonciello@dell.com>  Tue, 28 Jun 2016 08:45:42 -0500

fwupd (0.7.0-1) unstable; urgency=medium

  * New upstream version (0.7.0)
  * Install static app-info file for fwupd
  * Drop alienware version quirk table patch included upstream
  * Update headers installed for libdfu-dev
  * Use correct dpkg-architecture variable to apply
    -D_FILE_OFFSET_BITS=64 -D_LARGEFILE_SOURCE
  * Block builds on test suite failures
  * update libgusb requirement in debian/control
  * update symbols
  * Backport commits from upstream to fix problems on big endian
  * Backport commit to remove requirement for gnupg 2.1
  * Backport UEFI naming to DMI Product Name from master.
  * Set HOME to current directory for the test suite to run properly on buildd
  * Stop gpg-agent process that persists after test suite run (Closes: #820669)

 -- Mario Limonciello <mario_limonciello@dell.com>  Sun, 17 Apr 2016 23:32:05 -0500

fwupd (0.6.3-1) unstable; urgency=medium

  * New upstream release (0.6.3)
  * Enable quirked firmware versions on Alienware as well
  * Conditionally enable colorhug if a new enough version is available.
    This will allow for easier backporting in the future
  * update standards version
  * Only build against libfwup-dev on x86 and arm architectures
  * add armel to supported architectures too
  * Explicitly turn off UEFI if libfwup-dev wasn't installed to fix FTBFS
    on these other architectures.
  * Fix FTBFS on powerpc related to GPGME
  * Update build-depends to libasppstream-glib-dev 0.5.10
  * Add symbols files for libfwupd and libdfu1
  * Adjust build depends to ensure building with at least gnupg 2.1.0
  * Add libtool-bin into build-depends
  * Re-enable test suite (but don't block additional failures)
  * Include plugins not compiled in as providers in install
  * Install static app-info file for fwupd
  * Use dh_install --fail-missing to catch other things added upstream
    at build time
  * Backport patches from upstream that fix the test suite as a non-root user

 -- Mario Limonciello <mario_limonciello@dell.com>  Thu, 31 Mar 2016 08:59:34 -0500

fwupd (0.6.2-1) unstable; urgency=medium

  * New upstream release (0.6.2)
    - Fixes for Dell HW versions and UEFI get-results.
  * Set polkit rules to be effective with proper group (Closes: #808832)
  * Add rules compatible with polkit 0.105. (Closes: #808833)

 -- Mario Limonciello <mario_limonciello@dell.com>  Mon, 15 Feb 2016 08:37:19 -0600

fwupd (0.6.0-1) unstable; urgency=medium

  * New upstream release (0.6.0)
    - Adds support for DFU based flashing.
  * Generate libdfu* packages for the newly included libdfu support
  * Update copyright for current source
  * Rename fwupd-dev to the more conventionally named libfwupd-dev
  * update appstream-glib version requirement
  * add gtk-doc-tools to build depends and cleanup after using them.

 -- Mario Limonciello <mario_limonciello@dell.com>  Tue, 08 Dec 2015 13:05:50 -0600

fwupd (0.5.4-1) unstable; urgency=medium

  * New upstream release (0.5.4).
    - Adds support for compiling against fwupdate 0.5.
  * Fix FTBFS on armhf by passing -D_FILE_OFFSET_BITS=64 as well.

 -- Mario Limonciello <mario_limonciello@dell.com>  Thu, 03 Dec 2015 10:51:48 -0600

fwupd (0.5.3-2) unstable; urgency=medium

  * Add build dependency on udev.  (Closes: #804279)
  * Fix hardening flags.

 -- Mario Limonciello <mario_limonciello@dell.com>  Sat, 07 Nov 2015 11:33:31 -0600

fwupd (0.5.3-1) unstable; urgency=medium

  * New upstream release (0.5.3)
  * Drop all patches, now upstream.
  * debian/control: Update build dependencies for new upstream version.

 -- Mario Limonciello <mario_limonciello@dell.com>  Thu, 05 Nov 2015 23:23:19 -0600

fwupd (0.1.5-1) unstable; urgency=low

  * Initial release (Closes: #793446)

 -- Mario Limonciello <mario_limonciello@dell.com>  Wed, 30 Sep 2015 17:04:40 -0500<|MERGE_RESOLUTION|>--- conflicted
+++ resolved
@@ -1,16 +1,15 @@
-<<<<<<< HEAD
+fwupd (1.2.10-2) UNRELEASED; urgency=medium
+
+  [ Steve McIntyre ]
+  * Add Built-Using for the fwupd-*-signed packages. Closes: #932757
+
+ -- Steve McIntyre <93sam@debian.org>  Sun, 22 Jul 2019 17:38:23 -0300
+
 fwupd (1.2.10-1) unstable; urgency=medium
 
   * New upstream version (1.2.10)
 
  -- Mario Limonciello <mario.limonciello@dell.com>  Mon, 15 Jul 2019 13:58:47 -0500
-=======
-fwupd (1.2.9-2) unstable; urgency=medium
-
-  * Add Built-Using for the fwupd-*-signed packages. Closes: #932757
-
- -- Steve McIntyre <93sam@debian.org>  Sun, 22 Jul 2019 17:38:23 -0300
->>>>>>> c57c50fa
 
 fwupd (1.2.9-1) unstable; urgency=medium
 
